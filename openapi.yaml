components:
  schemas:
    DeliveryDelayedModel:
      description: Pydantic model for 202 Response. Empty, since 202 has no body.
      properties: {}
      title: DeliveryDelayedModel
      type: object
    DrsObjectWithAccess:
      description: 'A model for describing DRS object metadata including information
        on how to access

        its content.'
      properties:
        access_url:
          title: Access Url
          type: string
        creation_date:
          format: date-time
          title: Creation Date
          type: string
        decrypted_sha256:
          title: Decrypted Sha256
          type: string
        decrypted_size:
          title: Decrypted Size
          type: integer
        file_id:
          title: File Id
          type: string
        id:
          title: Id
          type: string
        self_uri:
          title: Self Uri
          type: string
      required:
      - file_id
      - decrypted_sha256
      - decrypted_size
      - creation_date
      - id
      - self_uri
      - access_url
      title: DrsObjectWithAccess
      type: object
    HTTPValidationError:
      properties:
        detail:
          items:
            $ref: '#/components/schemas/ValidationError'
          title: Detail
          type: array
      title: HTTPValidationError
      type: object
    HttpObjectNotFoundError:
      additionalProperties: false
      description: A custom exception body model.
      properties:
        data:
          $ref: '#/components/schemas/HttpObjectNotFoundErrorData'
        description:
          description: A human readable message to the client explaining the cause
            of the exception.
          title: Description
          type: string
        exception_id:
          enum:
          - noSuchObject
          title: Exception Id
          type: string
      required:
      - data
      - description
      - exception_id
      title: HttpObjectNotFoundError
      type: object
    HttpObjectNotFoundErrorData:
      description: Model for exception data
      properties:
        object_id:
          title: Object Id
          type: string
      required:
      - object_id
      title: HttpObjectNotFoundErrorData
      type: object
    ValidationError:
      properties:
        loc:
          items:
            type: string
          title: Location
          type: array
        msg:
          title: Message
          type: string
        type:
          title: Error Type
          type: string
      required:
      - loc
      - msg
      - type
      title: ValidationError
      type: object
info:
  description: "A service managing access to file objects storedon an S3-compatible\
    \ Object Storage. \n\nThis is an implementation of the DRS standard from the Global\
    \ Alliance for Genomics and Health, please find more information at: https://github.com/ga4gh/data-repository-service-schemas"
  title: Download Controller Service
<<<<<<< HEAD
  version: 0.4.0
=======
  version: 0.3.1
>>>>>>> a34823ae
openapi: 3.0.2
paths:
  /health:
    get:
      description: Used to test if this service is alive
      operationId: health_health_get
      responses:
        '200':
          content:
            application/json:
              schema: {}
          description: Successful Response
      summary: health
      tags:
      - DownloadControllerService
  /objects/{object_id}:
    get:
      description: Get info about a ``DrsObject``.
      operationId: getDrsObject
      parameters:
      - in: path
        name: object_id
        required: true
        schema:
          title: Object Id
          type: string
      responses:
        '200':
          content:
            application/json:
              schema:
                $ref: '#/components/schemas/DrsObjectWithAccess'
          description: The DrsObject was found successfully.
        '202':
          content:
            application/json:
              schema:
                $ref: '#/components/schemas/DeliveryDelayedModel'
          description: The operation is delayed and will continue asynchronously.
            The client should retry this same request after the delay specified by
            Retry-After header.
        '404':
          content:
            application/json:
              schema:
                $ref: '#/components/schemas/HttpObjectNotFoundError'
          description: 'Exceptions by ID:

            - noSuchUpload: The requested DrsObject wasn''t found'
        '422':
          content:
            application/json:
              schema:
                $ref: '#/components/schemas/HTTPValidationError'
          description: Validation Error
      summary: Returns object metadata, and a list of access methods that can be used
        to fetch object bytes.
      tags:
      - DownloadControllerService
servers:
- url: /ga4gh/drs/v1
tags:
- name: DownloadControllerService<|MERGE_RESOLUTION|>--- conflicted
+++ resolved
@@ -6,10 +6,11 @@
       title: DeliveryDelayedModel
       type: object
     DrsObjectWithAccess:
-      description: 'A model for describing DRS object metadata including information
+      description:
+        "A model for describing DRS object metadata including information
         on how to access
 
-        its content.'
+        its content."
       properties:
         access_url:
           title: Access Url
@@ -34,20 +35,20 @@
           title: Self Uri
           type: string
       required:
-      - file_id
-      - decrypted_sha256
-      - decrypted_size
-      - creation_date
-      - id
-      - self_uri
-      - access_url
+        - file_id
+        - decrypted_sha256
+        - decrypted_size
+        - creation_date
+        - id
+        - self_uri
+        - access_url
       title: DrsObjectWithAccess
       type: object
     HTTPValidationError:
       properties:
         detail:
           items:
-            $ref: '#/components/schemas/ValidationError'
+            $ref: "#/components/schemas/ValidationError"
           title: Detail
           type: array
       title: HTTPValidationError
@@ -57,21 +58,22 @@
       description: A custom exception body model.
       properties:
         data:
-          $ref: '#/components/schemas/HttpObjectNotFoundErrorData'
+          $ref: "#/components/schemas/HttpObjectNotFoundErrorData"
         description:
-          description: A human readable message to the client explaining the cause
+          description:
+            A human readable message to the client explaining the cause
             of the exception.
           title: Description
           type: string
         exception_id:
           enum:
-          - noSuchObject
+            - noSuchObject
           title: Exception Id
           type: string
       required:
-      - data
-      - description
-      - exception_id
+        - data
+        - description
+        - exception_id
       title: HttpObjectNotFoundError
       type: object
     HttpObjectNotFoundErrorData:
@@ -81,7 +83,7 @@
           title: Object Id
           type: string
       required:
-      - object_id
+        - object_id
       title: HttpObjectNotFoundErrorData
       type: object
     ValidationError:
@@ -98,21 +100,18 @@
           title: Error Type
           type: string
       required:
-      - loc
-      - msg
-      - type
+        - loc
+        - msg
+        - type
       title: ValidationError
       type: object
 info:
-  description: "A service managing access to file objects storedon an S3-compatible\
+  description:
+    "A service managing access to file objects storedon an S3-compatible\
     \ Object Storage. \n\nThis is an implementation of the DRS standard from the Global\
     \ Alliance for Genomics and Health, please find more information at: https://github.com/ga4gh/data-repository-service-schemas"
   title: Download Controller Service
-<<<<<<< HEAD
   version: 0.4.0
-=======
-  version: 0.3.1
->>>>>>> a34823ae
 openapi: 3.0.2
 paths:
   /health:
@@ -120,59 +119,61 @@
       description: Used to test if this service is alive
       operationId: health_health_get
       responses:
-        '200':
+        "200":
           content:
             application/json:
               schema: {}
           description: Successful Response
       summary: health
       tags:
-      - DownloadControllerService
+        - DownloadControllerService
   /objects/{object_id}:
     get:
       description: Get info about a ``DrsObject``.
       operationId: getDrsObject
       parameters:
-      - in: path
-        name: object_id
-        required: true
-        schema:
-          title: Object Id
-          type: string
+        - in: path
+          name: object_id
+          required: true
+          schema:
+            title: Object Id
+            type: string
       responses:
-        '200':
+        "200":
           content:
             application/json:
               schema:
-                $ref: '#/components/schemas/DrsObjectWithAccess'
+                $ref: "#/components/schemas/DrsObjectWithAccess"
           description: The DrsObject was found successfully.
-        '202':
+        "202":
           content:
             application/json:
               schema:
-                $ref: '#/components/schemas/DeliveryDelayedModel'
-          description: The operation is delayed and will continue asynchronously.
+                $ref: "#/components/schemas/DeliveryDelayedModel"
+          description:
+            The operation is delayed and will continue asynchronously.
             The client should retry this same request after the delay specified by
             Retry-After header.
-        '404':
+        "404":
           content:
             application/json:
               schema:
-                $ref: '#/components/schemas/HttpObjectNotFoundError'
-          description: 'Exceptions by ID:
+                $ref: "#/components/schemas/HttpObjectNotFoundError"
+          description: "Exceptions by ID:
 
-            - noSuchUpload: The requested DrsObject wasn''t found'
-        '422':
+            - noSuchUpload: The requested DrsObject wasn't found"
+        "422":
           content:
             application/json:
               schema:
-                $ref: '#/components/schemas/HTTPValidationError'
+                $ref: "#/components/schemas/HTTPValidationError"
           description: Validation Error
-      summary: Returns object metadata, and a list of access methods that can be used
+      summary:
+        Returns object metadata, and a list of access methods that can be used
         to fetch object bytes.
       tags:
-      - DownloadControllerService
+        - DownloadControllerService
 servers:
-- url: /ga4gh/drs/v1
+  - url: /ga4gh/drs/v1
 tags:
-- name: DownloadControllerService+  - name: DownloadControllerService